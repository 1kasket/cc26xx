#!/usr/bin/env python

# Copyright (c) 2014, Jelmer Tiete <jelmer@tiete.be>.
# All rights reserved.
#
# Redistribution and use in source and binary forms, with or without
# modification, are permitted provided that the following conditions
# are met:
# 1. Redistributions of source code must retain the above copyright
#    notice, this list of conditions and the following disclaimer.
# 2. Redistributions in binary form must reproduce the above copyright
#    notice, this list of conditions and the following disclaimer in the
#    documentation and/or other materials provided with the distribution.
# 3. The name of the author may not be used to endorse or promote
#    products derived from this software without specific prior
#    written permission.

# THIS SOFTWARE IS PROVIDED BY THE AUTHOR ``AS IS'' AND ANY EXPRESS
# OR IMPLIED WARRANTIES, INCLUDING, BUT NOT LIMITED TO, THE IMPLIED
# WARRANTIES OF MERCHANTABILITY AND FITNESS FOR A PARTICULAR PURPOSE
# ARE DISCLAIMED.  IN NO EVENT SHALL THE AUTHOR BE LIABLE FOR ANY
# DIRECT, INDIRECT, INCIDENTAL, SPECIAL, EXEMPLARY, OR CONSEQUENTIAL
# DAMAGES (INCLUDING, BUT NOT LIMITED TO, PROCUREMENT OF SUBSTITUTE
# GOODS OR SERVICES; LOSS OF USE, DATA, OR PROFITS; OR BUSINESS
# INTERRUPTION) HOWEVER CAUSED AND ON ANY THEORY OF LIABILITY,
# WHETHER IN CONTRACT, STRICT LIABILITY, OR TORT (INCLUDING
# NEGLIGENCE OR OTHERWISE) ARISING IN ANY WAY OUT OF THE USE OF THIS
# SOFTWARE, EVEN IF ADVISED OF THE POSSIBILITY OF SUCH DAMAGE.

# Implementation based on stm32loader by Ivan A-R <ivan@tuxotronic.org>

# Serial boot loader over UART for CC2538
# Based on the info found in TI's swru333a.pdf (spma029.pdf)
#
# Bootloader only starts if no valid image is found or if boot loader
# backdoor is enabled.
# Make sure you don't lock yourself out!! (enable backdoor in your firmware)
# More info at https://github.com/JelmerT/cc2538-bsl

from __future__ import print_function
from subprocess import Popen, PIPE

import sys, getopt
import glob
import time
import tempfile
import os
import subprocess
import struct
import binascii
import traceback

#version
VERSION_STRING = "1.1"

# Verbose level
QUIET = 5

# Check which version of Python is running
PY3 = sys.version_info >= (3,0)

try:
    import serial
except ImportError:
    print('{} requires the Python serial library'.format(sys.argv[0]))
    print('Please install it with one of the following:')
    print('')
    if PY3:
        print('   Ubuntu:  sudo apt-get install python3-serial')
        print('   Mac:     sudo port install py34-serial')
    else:
        print('   Ubuntu:  sudo apt-get install python-serial')
        print('   Mac:     sudo port install py-serial')
    sys.exit(1)


def mdebug(level, message, attr='\n'):
    if QUIET >= level:
        print(message, end=attr, file=sys.stderr)

# Takes chip IDs (obtained via Get ID command) to human-readable names
CHIP_ID_STRS = {0xb964: 'CC2538'}

RETURN_CMD_STRS =  {0x40: 'Success',
                    0x41: 'Unknown command',
                    0x42: 'Invalid command',
                    0x43: 'Invalid address',
                    0x44: 'Flash fail'
                    }

COMMAND_RET_SUCCESS = 0x40
COMMAND_RET_UNKNOWN_CMD = 0x41
COMMAND_RET_INVALID_CMD = 0x42
COMMAND_RET_INVALID_ADR = 0x43
COMMAND_RET_FLASH_FAIL = 0x44

ADDR_IEEE_ADDRESS_SECONDARY = 0x0027ffcc

FLASH_CCA_BOOTLDR_ADDRESS = 0x0027ffd4
if PY3:
    FLASH_CCA_BOOTLDR_CLOSED = struct.pack('<L', 0xefffffff)
else:
    FLASH_CCA_BOOTLDR_CLOSED = [ord(b) for b in struct.pack('<L', 0xefffffff)]

class CmdException(Exception):
    pass

class CommandInterface(object):
    def open(self, aport='/dev/tty.usbserial-000013FAB', abaudrate=500000, dtr_active_high=False):
        self.sp = serial.Serial(
            port=aport,
            baudrate=abaudrate,     # baudrate
            bytesize=8,             # number of databits
            parity=serial.PARITY_NONE,
            stopbits=1,
            xonxoff=0,              # enable software flow control
            rtscts=0,               # disable RTS/CTS flow control
            timeout=0.5             # set a timeout value, None for waiting forever
        )

    def invoke_bootloader(self):
        # Use the DTR and RTS lines to control !RESET and the bootloader pin.
        # This can automatically invoke the bootloader without the user
        # having to toggle any pins.
        # DTR: connected to the bootloader pin
        # RTS: connected to !RESET
        self.sp.setDTR(1 if not dtr_active_high else 0)
        self.sp.setRTS(0)
        self.sp.setRTS(1)
        self.sp.setRTS(0)
        time.sleep(0.002)  # Make sure the pin is still asserted when the cc2538
                           # comes out of reset. This fixes an issue where there
                           # wasn't enough delay here on Mac.
        self.sp.setDTR(0 if not dtr_active_high else 1)

    def close(self):
        self.sp.close()


    def _wait_for_ack(self, info="", timeout=0):
        stop = time.time() + timeout
        got = None
        while not got:
            got = self._read(2)
            if time.time() > stop:
                break

        if not got:
            mdebug(10, "No response to %s" % info)
            return 0

        # wait for ask
        ask = got[1]

        if ask == 0xCC:
            # ACK
            return 1
        elif ask == 0x33:
            # NACK
            mdebug(10, "Target replied with a NACK during %s" % info)
            return 0

        # Unknown response
        mdebug(10, "Unrecognised response 0x%x to %s" % (ask, info))
        return 0

    def _encode_addr(self, addr):
        byte3 = (addr >> 0) & 0xFF
        byte2 = (addr >> 8) & 0xFF
        byte1 = (addr >> 16) & 0xFF
        byte0 = (addr >> 24) & 0xFF
        if PY3:
            return bytes([byte0, byte1, byte2, byte3])
        else:
            return (chr(byte0) + chr(byte1) + chr(byte2) + chr(byte3))

    def _decode_addr(self, byte0, byte1, byte2, byte3):
        return ((byte3 << 24) | (byte2 << 16) | (byte1 << 8) | (byte0 << 0))

    def _calc_checks(self, cmd, addr, size):
        return ((sum(bytearray(self._encode_addr(addr)))
                 +sum(bytearray(self._encode_addr(size)))
                 +cmd)
                &0xFF)

    def _write(self, data, is_retry=False):
        if PY3:
            if type(data) == int:
                assert data < 256
                goal = 1
                written = self.sp.write(bytes([data]))
            elif type(data) == bytes or type(data) == bytearray:
                goal = len(data)
                written = self.sp.write(data)
            else:
                raise CmdException("Internal Error. Bad data type: {}".format(type(data)))
        else:
            if type(data) == int:
                assert data < 256
                goal = 1
                written = self.sp.write(chr(data))
            else:
                goal = len(data)
                written = self.sp.write(data)
        if written < goal:
            mdebug(10, "*** Only wrote {} of target {} bytes".format(written, goal))
            if is_retry and written == 0:
                raise CmdException("Failed to write data on the serial bus")
            mdebug(10, "*** Retrying write for remainder")
            if type(data) == int:
                return self._write(data, is_retry=True)
            else:
                return self._write(data[written:], is_retry=True)

    def _read(self, length):
        got = self.sp.read(length)
        if PY3:
            return got
        else:
            return [ord(x) for x in got]

    def sendAck(self):
        self._write(0x00)
        self._write(0xCC)
        return

    def sendNAck(self):
        self._write(0x00)
        self._write(0x33)
        return


    def receivePacket(self):
        # stop = time.time() + 5
        # got = None
        # while not got:
        got = self._read(2)
        #     if time.time() > stop:
        #         break

        # if not got:
        #     raise CmdException("No response to %s" % info)

        size = got[0] #rcv size
        chks = got[1] #rcv checksum
        data = self._read(size-2) # rcv data

        mdebug(10, "*** received %x bytes" % size)
        if chks == sum(data)&0xFF:
            self.sendAck()
            return data
        else:
            self.sendNAck()
            #TODO: retry receiving!
            raise CmdException("Received packet checksum error")
            return 0

    def sendSynch(self):
        cmd = 0x55

        self.sp.flushInput() #flush serial input buffer for first ACK reception

        mdebug(10, "*** sending synch sequence")
        self._write(cmd) # send U
        self._write(cmd) # send U
        return self._wait_for_ack("Synch (0x55 0x55)")

    def checkLastCmd(self):
        stat = self.cmdGetStatus()
        if not (stat):
            raise CmdException("No response from target on status request. (Did you disable the bootloader?)")

        if stat[0] == COMMAND_RET_SUCCESS:
            mdebug(10, "Command Successful")
            return 1
        else:
            stat_str = RETURN_CMD_STRS.get(stat[0], None)
            if stat_str is None:
                mdebug(0, 'Warning: unrecognized status returned 0x%x' % stat[0])
            else:
                mdebug(0, "Target returned: 0x%x, %s" % (stat[0], stat_str))
            return 0


    def cmdPing(self):
        cmd = 0x20
        lng = 3

        self._write(lng) # send size
        self._write(cmd) # send checksum
        self._write(cmd) # send data

        mdebug(10, "*** Ping command (0x20)")
        if self._wait_for_ack("Ping (0x20)"):
            return self.checkLastCmd()

    def cmdReset(self):
        cmd = 0x25
        lng = 3

        self._write(lng) # send size
        self._write(cmd) # send checksum
        self._write(cmd) # send data

        mdebug(10, "*** Reset command (0x25)")
        if self._wait_for_ack("Reset (0x25)"):
            return 1

    def cmdGetChipId(self):
        cmd = 0x28
        lng = 3

        self._write(lng) # send size
        self._write(cmd) # send checksum
        self._write(cmd) # send data

        mdebug(10, "*** GetChipId command (0x28)")
        if self._wait_for_ack("Get ChipID (0x28)"):
            version = self.receivePacket() # 4 byte answ, the 2 LSB hold chip ID
            if self.checkLastCmd():
                assert len(version) == 4, "Unreasonable chip id: %s" % repr(version)
                chip_id = (version[2] << 8) | version[3]
                return chip_id
            else:
                raise CmdException("GetChipID (0x28) failed")

    def cmdGetStatus(self):
        cmd = 0x23
        lng = 3

        self._write(lng) # send size
        self._write(cmd) # send checksum
        self._write(cmd) # send data

        mdebug(10, "*** GetStatus command (0x23)")
        if self._wait_for_ack("Get Status (0x23)"):
            stat = self.receivePacket()
            return stat

    def cmdSetXOsc(self):
        cmd = 0x29
        lng = 3

        self._write(lng) # send size
        self._write(cmd) # send checksum
        self._write(cmd) # send data

        mdebug(10, "*** SetXOsc command (0x29)")
        if self._wait_for_ack("SetXOsc (0x29)"):
            return 1
            # UART speed (needs) to be changed!

    def cmdRun(self, addr):
        cmd=0x22
        lng=7

        self._write(lng) # send length
        self._write(self._calc_checks(cmd,addr,0)) # send checksum
        self._write(cmd) # send cmd
        self._write(self._encode_addr(addr)) # send addr

        mdebug(10, "*** Run command(0x22)")
        return 1

    def cmdEraseMemory(self, addr, size):
        cmd=0x26
        lng=11

        self._write(lng) # send length
        self._write(self._calc_checks(cmd,addr,size)) # send checksum
        self._write(cmd) # send cmd
        self._write(self._encode_addr(addr)) # send addr
        self._write(self._encode_addr(size)) # send size

        mdebug(10, "*** Erase command(0x26)")
        if self._wait_for_ack("Erase memory (0x26)",10):
            return self.checkLastCmd()

    def cmdCRC32(self, addr, size):
        cmd=0x27
        lng=11

        self._write(lng) # send length
        self._write(self._calc_checks(cmd,addr,size)) # send checksum
        self._write(cmd) # send cmd
        self._write(self._encode_addr(addr)) # send addr
        self._write(self._encode_addr(size)) # send size

        mdebug(10, "*** CRC32 command(0x27)")
        if self._wait_for_ack("Get CRC32 (0x27)",1):
            crc=self.receivePacket()
            if self.checkLastCmd():
                return self._decode_addr(crc[3],crc[2],crc[1],crc[0])

    def cmdDownload(self, addr, size):
        cmd=0x21
        lng=11

        if (size % 4) != 0: # check for invalid data lengths
            raise Exception('Invalid data size: %i. Size must be a multiple of 4.' % size)

        self._write(lng) # send length
        self._write(self._calc_checks(cmd,addr,size)) # send checksum
        self._write(cmd) # send cmd
        self._write(self._encode_addr(addr)) # send addr
        self._write(self._encode_addr(size)) # send size

        mdebug(10, "*** Download command (0x21)")
        if self._wait_for_ack("Download (0x21)",2):
            return self.checkLastCmd()

    def cmdSendData(self, data):
        cmd=0x24
        lng=len(data)+3
        # TODO: check total size of data!! max 252 bytes!

        self._write(lng) # send size
        self._write((sum(bytearray(data))+cmd)&0xFF) # send checksum
        self._write(cmd) # send cmd
        self._write(bytearray(data)) # send data

        mdebug(10, "*** Send Data (0x24)")
        if self._wait_for_ack("Send data (0x24)",10):
            return self.checkLastCmd()

    def cmdMemRead(self, addr): # untested
        cmd=0x2A
        lng=8

        self._write(lng) # send length
        self._write(self._calc_checks(cmd,addr,4)) # send checksum
        self._write(cmd) # send cmd
        self._write(self._encode_addr(addr)) # send addr
        self._write(4) # send width, 4 bytes

        mdebug(10, "*** Mem Read (0x2A)")
        if self._wait_for_ack("Mem Read (0x2A)",1):
            data = self.receivePacket()
            if self.checkLastCmd():
                return data # self._decode_addr(ord(data[3]),ord(data[2]),ord(data[1]),ord(data[0]))

    def cmdMemWrite(self, addr, data, width): # untested
        # TODO: check width for 1 or 4 and data size
        cmd=0x2B
        lng=10

        self._write(lng) # send length
        self._write(self._calc_checks(cmd,addr,0)) # send checksum
        self._write(cmd) # send cmd
        self._write(self._encode_addr(addr)) # send addr
        self._write(bytearray(data)) # send data
        self._write(width) # send width, 4 bytes

        mdebug(10, "*** Mem write (0x2B)")
        if self._wait_for_ack("Mem Write (0x2B)",2):
            return checkLastCmd()


# Complex commands section

    def writeMemory(self, addr, data):
        lng = len(data)
        trsf_size = 248 # amount of data bytes transferred per packet (theory: max 252 + 3)
        if PY3:
            empty_packet = b'\xff'*trsf_size # empty packet (filled with 0xFF)
        else:
            empty_packet = [255]*trsf_size # empty packet (filled with 0xFF)

        # Boot loader enable check
        # TODO: implement check for all chip sizes & take into account partial firmware uploads
        if (lng == 524288): #check if file is for 512K model
            if not ((data[524247] & (1 << 4)) >> 4): #check the boot loader enable bit  (only for 512K model)
                if not query_yes_no("The boot loader backdoor is not enabled "\
                    "in the firmware you are about to write to the target. "\
                    "You will NOT be able to reprogram the target using this tool if you continue! "\
                    "Do you want to continue?","no"):
                    raise Exception('Aborted by user.')

        mdebug(5, "Writing %(lng)d bytes starting at address 0x%(addr)X" %
               { 'lng': lng, 'addr': addr})

        offs = 0
        addr_set = 0

        while lng > trsf_size: #check if amount of remaining data is less then packet size
            if data[offs:offs+trsf_size] != empty_packet: #skip packets filled with 0xFF
                if addr_set != 1:
                    self.cmdDownload(addr,lng) #set starting address if not set
                    addr_set = 1
                mdebug(5, " Write %(len)d bytes at 0x%(addr)X" % {'addr': addr, 'len': trsf_size}, '\r')
                sys.stdout.flush()

                self.cmdSendData(data[offs:offs+trsf_size]) # send next data packet
            else:   # skipped packet, address needs to be set
                addr_set = 0

            offs = offs + trsf_size
            addr = addr + trsf_size
            lng = lng - trsf_size

        mdebug(5, "Write %(len)d bytes at 0x%(addr)X" % {'addr': addr, 'len': lng}, '\r')
        self.cmdDownload(addr,lng)
        return self.cmdSendData(data[offs:offs+lng]) # send last data packet

def query_yes_no(question, default="yes"):
    valid = {"yes":True,   "y":True,  "ye":True,
             "no":False,     "n":False}
    if default == None:
        prompt = " [y/n] "
    elif default == "yes":
        prompt = " [Y/n] "
    elif default == "no":
        prompt = " [y/N] "
    else:
        raise ValueError("invalid default answer: '%s'" % default)

    while True:
        sys.stdout.write(question + prompt)
        if PY3:
            choice = input().lower()
        else:
            choice = raw_input().lower()
        if default is not None and choice == '':
            return valid[default]
        elif choice in valid:
            return valid[choice]
        else:
            sys.stdout.write("Please respond with 'yes' or 'no' "\
                             "(or 'y' or 'n').\n")

# Convert the entered IEEE address into an integer
def parse_ieee_address (inaddr):
    try:
        return int(inaddr, 16)
    except ValueError:
        # inaddr is not a hex string, look for other formats
        if ':' in inaddr:
            bytes = inaddr.split(':')
        elif '-' in inaddr:
            bytes = inaddr.split('-')
        if len(bytes) != 8:
            raise ValueError("Supplied IEEE address does not contain 8 bytes")
        addr = 0
        for i,b in zip(range(8), bytes):
            try:
                addr += int(b, 16) << (56-(i*8))
            except ValueError:
                raise ValueError("IEEE address contains invalid bytes")
        return addr

def print_version():
    # Get the version using "git describe".
    try:
        p = Popen(['git', 'describe', '--tags', '--match', '[0-9]*'],
                  stdout=PIPE, stderr=PIPE)
        p.stderr.close()
        line = p.stdout.readlines()[0]
        version = line.strip()
    except:
    # We're not in a git repo, or git failed, use fixed version string.
        version = VERSION_STRING
    print('%s %s' % (sys.argv[0], version))

def usage():
<<<<<<< HEAD
    print("""Usage: %s [-DhqVewvr] [-l length] [-p port] [-b baud] [-a addr] [-i addr] [file.bin]
=======
    print("""Usage: %s [-hqVewvr] [-l length] [-p port] [-b baud] [-a addr] [-i addr] [--bootloader-active-high] [file.bin]
>>>>>>> 37899336
    -h                       This help
    -q                       Quiet
    -V                       Verbose
    -e                       Erase (full)
    -w                       Write
    -v                       Verify (CRC32 check)
    -r                       Read
    -l length                Length of read
    -p port                  Serial port (default: first USB-like port in /dev)
    -b baud                  Baud speed (default: 500000)
    -a addr                  Target address
    -i, --ieee-address addr  Set the secondary 64 bit IEEE address
<<<<<<< HEAD
    -D, --disable-bootloader After finishing, disable the bootloader
=======
    --bootloader-active-high Use active high signals to enter bootloader
>>>>>>> 37899336
    --version                Print script version

Examples:
    ./%s -e -w -v example/main.bin
    ./%s -e -w -v --ieee-address 00:12:4b:aa:bb:cc:dd:ee example/main.bin

    """ % (sys.argv[0],sys.argv[0],sys.argv[0]))

def read(filename):
    """Read the file to be programmed and turn it into a binary"""
    with open(filename, 'rb') as f:
        bytes = f.read()
        if PY3:
            return bytes
        else:
            return [ord(x) for x in bytes]

if __name__ == "__main__":

    conf = {
            'port': 'auto',
            'baud': 500000,
            'force_speed' : 0,
            'address': 0x00200000,
            'erase': 0,
            'write': 0,
            'verify': 0,
            'read': 0,
            'len': 0x80000,
            'fname':'',
            'ieee_address': 0,
<<<<<<< HEAD
            'disable-bootloader': 0
=======
            'bootloader_active_high': False,
>>>>>>> 37899336
        }

# http://www.python.org/doc/2.5.2/lib/module-getopt.html

    try:
<<<<<<< HEAD
        opts, args = getopt.getopt(sys.argv[1:], "DhqVewvrp:b:a:l:i:", ['ieee-address=', 'disable-bootloader', 'version'])
=======
        opts, args = getopt.getopt(sys.argv[1:], "hqVewvrp:b:a:l:i:", ['ieee-address=','bootloader-active-high', 'version'])
>>>>>>> 37899336
    except getopt.GetoptError as err:
        # print help information and exit:
        print(str(err)) # will print something like "option -a not recognized"
        usage()
        sys.exit(2)

    for o, a in opts:
        if o == '-V':
            QUIET = 10
        elif o == '-q':
            QUIET = 0
        elif o == '-h':
            usage()
            sys.exit(0)
        elif o == '-e':
            conf['erase'] = 1
        elif o == '-w':
            conf['write'] = 1
        elif o == '-v':
            conf['verify'] = 1
        elif o == '-r':
            conf['read'] = 1
        elif o == '-p':
            conf['port'] = a
        elif o == '-b':
            conf['baud'] = eval(a)
            conf['force_speed'] = 1
        elif o == '-a':
            conf['address'] = eval(a)
        elif o == '-l':
            conf['len'] = eval(a)
        elif o == '-i' or o == '--ieee-address':
            conf['ieee_address'] = str(a)
<<<<<<< HEAD
        elif o == '-D' or o == '--disable-bootloader':
            conf['disable-bootloader'] = 1
=======
        elif o == '--bootloader-active-high':
            conf['bootloader_active_high'] = True
>>>>>>> 37899336
        elif o == '--version':
            print_version()
            sys.exit(0)
        else:
            assert False, "Unhandled option"

    try:
        # Sanity checks
        if conf['write'] or conf['read'] or conf['verify']:    # check for input/output file
            try:
                args[0]
            except:
                raise Exception('No file path given.')

        if conf['write'] and conf['read']:
            if not query_yes_no("You are reading and writing to the same file. This will overwrite your input file. "\
            "Do you want to continue?","no"):
                raise Exception('Aborted by user.')
        if conf['erase'] and conf['read'] and not conf['write']:
            if not query_yes_no("You are about to erase your target before reading. "\
            "Do you want to continue?","no"):
                raise Exception('Aborted by user.')

        if conf['read'] and not conf['write'] and conf['verify']:
            raise Exception('Verify after read not implemented.')

        # Try and find the port automatically
        if conf['port'] == 'auto':
            ports = []

            # Get a list of all USB-like names in /dev
            for name in ['tty.usbserial', 'ttyUSB', 'tty.usbmodem', 'tty.SLAB_USBtoUART']:
                ports.extend(glob.glob('/dev/%s*' % name))

            ports = sorted(ports)

            if ports:
                # Found something - take it
                conf['port'] = ports[0]
            else:
                raise Exception('No serial port found.')

        cmd = CommandInterface()
<<<<<<< HEAD
        cmd.open(conf['port'], conf['baud'])
        cmd.invoke_bootloader()
=======
        cmd.open(conf['port'], conf['baud'], conf['bootloader_active_high'])
>>>>>>> 37899336
        mdebug(5, "Opening port %(port)s, baud %(baud)d" % {'port':conf['port'],
                                                      'baud':conf['baud']})
        if conf['write'] or conf['verify']:
            mdebug(5, "Reading data from %s" % args[0])
            data = read(args[0])

        mdebug(5, "Connecting to target...")

        if not cmd.sendSynch():
            raise CmdException("Can't connect to target. Ensure boot loader is started. (no answer on synch sequence)")

        if conf['force_speed'] != 1:
            if cmd.cmdSetXOsc(): #switch to external clock source
                cmd.close()
                conf['baud']=1000000
                cmd.open(conf['port'], conf['baud'], conf['bootloader_active_high'])
                mdebug(6, "Opening port %(port)s, baud %(baud)d" % {'port':conf['port'],'baud':conf['baud']})
                mdebug(6, "Reconnecting to target at higher speed...")
                if (cmd.sendSynch()!=1):
                    raise CmdException("Can't connect to target after clock source switch. (Check external crystal)")
            else:
                raise CmdException("Can't switch target to external clock source. (Try forcing speed)")

        # if (cmd.cmdPing() != 1):
        #     raise CmdException("Can't connect to target. Ensure boot loader is started. (no answer on ping command)")

        chip_id = cmd.cmdGetChipId()
        chip_id_str = CHIP_ID_STRS.get(chip_id, None)

        if chip_id_str is None:
            mdebug(0, 'Warning: unrecognized chip ID 0x%x' % chip_id)
        else:
            mdebug(5, "    Target id 0x%x, %s" % (chip_id, chip_id_str))

        if conf['erase']:
            # we only do full erase for now (CC2538)
            address = 0x00200000 #flash start addr for cc2538
            size = 0x80000 #total flash size cc2538
            mdebug(5, "Erasing %s bytes starting at address 0x%x" % (size, address))

            if cmd.cmdEraseMemory(address, size):
                mdebug(5, "    Erase done")
            else:
                raise CmdException("Erase failed")

        if conf['write']:
            # TODO: check if boot loader back-door is open, need to read flash size first to get address
            if cmd.writeMemory(conf['address'], data):
                mdebug(5, "    Write done                                ")
            else:
                raise CmdException("Write failed                       ")

        if conf['verify']:
            mdebug(5,"Verifying by comparing CRC32 calculations.")

            crc_local = (binascii.crc32(bytearray(data))& 0xffffffff)
            crc_target = cmd.cmdCRC32(conf['address'],len(data)) #CRC of target will change according to length input file

            if crc_local == crc_target:
                mdebug(5, "    Verified (match: 0x%08x)" % crc_local)
            else:
                cmd.cmdReset()
                raise Exception("NO CRC32 match: Local = 0x%x, Target = 0x%x" % (crc_local,crc_target))

        if conf['ieee_address'] != 0:
            ieee_addr = parse_ieee_address(conf['ieee_address'])
            if PY3:
                mdebug(5, "Setting IEEE address to %s" % (':'.join(['%02x' % b for b in struct.pack('>Q', ieee_addr)])))
                ieee_addr_bytes = struct.pack('<Q', ieee_addr)
            else:
                mdebug(5, "Setting IEEE address to %s" % (':'.join(['%02x' % ord(b) for b in struct.pack('>Q', ieee_addr)])))
                ieee_addr_bytes = [ord(b) for b in struct.pack('<Q', ieee_addr)]

            if cmd.writeMemory(ADDR_IEEE_ADDRESS_SECONDARY, ieee_addr_bytes):
                mdebug(5, "    Set address done                                ")
            else:
                raise CmdException("Set address failed                       ")

        if conf['read']:
            length = conf['len']
            if length < 4:  # reading 4 bytes at a time
                length = 4
            else:
                length = length + (length % 4)

            mdebug(5, "Reading %s bytes starting at address 0x%x" % (length, conf['address']))
            f = file(args[0], 'w').close() #delete previous file
            for i in range(0,(length/4)):
                rdata = cmd.cmdMemRead(conf['address']+(i*4)) #reading 4 bytes at a time
                mdebug(5, " 0x%x: 0x%02x%02x%02x%02x" % (conf['address']+(i*4), ord(rdata[3]), ord(rdata[2]), ord(rdata[1]), ord(rdata[0])), '\r')
                file(args[0], 'ab').write(''.join(reversed(rdata)))
            mdebug(5, "    Read done                                ")

        if conf['disable-bootloader']:
            if not query_yes_no("Disabling the bootloader will prevent you from "\
                                "using this script until you re-enable the bootloader "\
                                "using JTAG. Do you want to continue?","no"):
                raise Exception('Aborted by user.')
            if cmd.writeMemory(FLASH_CCA_BOOTLDR_ADDRESS, FLASH_CCA_BOOTLDR_CLOSED):
                mdebug(5, "    Set bootloader closed done                      ")
            else:
                raise CmdException("Set bootloader closed failed             ")

        cmd.cmdReset()

    except Exception as err:
        if QUIET >= 10:
            traceback.print_exc()
        exit('ERROR: %s' % str(err))<|MERGE_RESOLUTION|>--- conflicted
+++ resolved
@@ -106,7 +106,7 @@
     pass
 
 class CommandInterface(object):
-    def open(self, aport='/dev/tty.usbserial-000013FAB', abaudrate=500000, dtr_active_high=False):
+    def open(self, aport='/dev/tty.usbserial-000013FAB', abaudrate=500000):
         self.sp = serial.Serial(
             port=aport,
             baudrate=abaudrate,     # baudrate
@@ -118,7 +118,7 @@
             timeout=0.5             # set a timeout value, None for waiting forever
         )
 
-    def invoke_bootloader(self):
+    def invoke_bootloader(self, dtr_active_high=False):
         # Use the DTR and RTS lines to control !RESET and the bootloader pin.
         # This can automatically invoke the bootloader without the user
         # having to toggle any pins.
@@ -562,11 +562,7 @@
     print('%s %s' % (sys.argv[0], version))
 
 def usage():
-<<<<<<< HEAD
-    print("""Usage: %s [-DhqVewvr] [-l length] [-p port] [-b baud] [-a addr] [-i addr] [file.bin]
-=======
-    print("""Usage: %s [-hqVewvr] [-l length] [-p port] [-b baud] [-a addr] [-i addr] [--bootloader-active-high] [file.bin]
->>>>>>> 37899336
+    print("""Usage: %s [-DhqVewvr] [-l length] [-p port] [-b baud] [-a addr] [-i addr] [--bootloader-active-high] [file.bin]
     -h                       This help
     -q                       Quiet
     -V                       Verbose
@@ -579,11 +575,8 @@
     -b baud                  Baud speed (default: 500000)
     -a addr                  Target address
     -i, --ieee-address addr  Set the secondary 64 bit IEEE address
-<<<<<<< HEAD
+    --bootloader-active-high Use active high signals to enter bootloader
     -D, --disable-bootloader After finishing, disable the bootloader
-=======
-    --bootloader-active-high Use active high signals to enter bootloader
->>>>>>> 37899336
     --version                Print script version
 
 Examples:
@@ -615,21 +608,14 @@
             'len': 0x80000,
             'fname':'',
             'ieee_address': 0,
-<<<<<<< HEAD
+            'bootloader_active_high': False,
             'disable-bootloader': 0
-=======
-            'bootloader_active_high': False,
->>>>>>> 37899336
         }
 
 # http://www.python.org/doc/2.5.2/lib/module-getopt.html
 
     try:
-<<<<<<< HEAD
-        opts, args = getopt.getopt(sys.argv[1:], "DhqVewvrp:b:a:l:i:", ['ieee-address=', 'disable-bootloader', 'version'])
-=======
-        opts, args = getopt.getopt(sys.argv[1:], "hqVewvrp:b:a:l:i:", ['ieee-address=','bootloader-active-high', 'version'])
->>>>>>> 37899336
+        opts, args = getopt.getopt(sys.argv[1:], "DhqVewvrp:b:a:l:i:", ['ieee-address=', 'disable-bootloader', 'bootloader-active-high', 'version'])
     except getopt.GetoptError as err:
         # print help information and exit:
         print(str(err)) # will print something like "option -a not recognized"
@@ -663,13 +649,10 @@
             conf['len'] = eval(a)
         elif o == '-i' or o == '--ieee-address':
             conf['ieee_address'] = str(a)
-<<<<<<< HEAD
+        elif o == '--bootloader-active-high':
+            conf['bootloader_active_high'] = True
         elif o == '-D' or o == '--disable-bootloader':
             conf['disable-bootloader'] = 1
-=======
-        elif o == '--bootloader-active-high':
-            conf['bootloader_active_high'] = True
->>>>>>> 37899336
         elif o == '--version':
             print_version()
             sys.exit(0)
@@ -713,12 +696,8 @@
                 raise Exception('No serial port found.')
 
         cmd = CommandInterface()
-<<<<<<< HEAD
         cmd.open(conf['port'], conf['baud'])
-        cmd.invoke_bootloader()
-=======
-        cmd.open(conf['port'], conf['baud'], conf['bootloader_active_high'])
->>>>>>> 37899336
+        cmd.invoke_bootloader(conf['bootloader_active_high'])
         mdebug(5, "Opening port %(port)s, baud %(baud)d" % {'port':conf['port'],
                                                       'baud':conf['baud']})
         if conf['write'] or conf['verify']:
@@ -734,7 +713,7 @@
             if cmd.cmdSetXOsc(): #switch to external clock source
                 cmd.close()
                 conf['baud']=1000000
-                cmd.open(conf['port'], conf['baud'], conf['bootloader_active_high'])
+                cmd.open(conf['port'], conf['baud'])
                 mdebug(6, "Opening port %(port)s, baud %(baud)d" % {'port':conf['port'],'baud':conf['baud']})
                 mdebug(6, "Reconnecting to target at higher speed...")
                 if (cmd.sendSynch()!=1):
